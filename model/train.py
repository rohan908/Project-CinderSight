import os
import numpy as np
import torch
import torch.nn as nn
import torch.nn.functional as F
import torch.optim as optim
from torch.utils.data import Dataset, DataLoader
import random
import traceback

# Import NDWS configuration
from config import (
    ENHANCED_INPUT_FEATURES, 
    OUTPUT_FEATURES, 
    ENHANCED_DATA_STATS,
    NUM_ENHANCED_INPUT_CHANNELS,
    DEFAULT_DATA_SIZE,
    WEATHER_CURRENT_FEATURES,
    WEATHER_FORECAST_FEATURES,
    TERRAIN_FEATURES,
    VEGETATION_FEATURES,
    HUMAN_FEATURES,
    FIRE_FEATURES
)

# Import models and interpretability functions
from models import (
    FlameAIModel,
    CustomWBCEDiceLoss,
    positional_encoding
)
from interpretability import (
    GradCAM,
    IntegratedGradients,
    analyze_model_interpretability,
    visualize_interpretability_results,
    calculate_segmentation_metrics
)

def seed_everything(seed=0):
    os.environ['PYTHONHASHSEED'] = str(seed)
    random.seed(seed)
    np.random.seed(seed)
    torch.manual_seed(seed)
    torch.cuda.manual_seed(seed)
    torch.cuda.manual_seed_all(seed)
    torch.backends.cudnn.deterministic = True
    torch.backends.cudnn.benchmark = False

class Config:
    embed_dim = 128
    max_height = DEFAULT_DATA_SIZE  # 64 for NDWS
    max_width = DEFAULT_DATA_SIZE   # 64 for NDWS
<<<<<<< HEAD
    batch_size = 16
    learning_rate = 0.004
    warmup_epochs = 1
    epochs = 20
=======
    batch_size = 64  # Increased from 16 to match paper
    epochs = 10  # Reduced from 20 to 10
>>>>>>> eab9aab3
    temporal_sequence = 2  # 2-day sequence: current day + next day
    
    # NDWS specific
    day0_features = len(WEATHER_CURRENT_FEATURES + TERRAIN_FEATURES + 
                       VEGETATION_FEATURES + HUMAN_FEATURES + FIRE_FEATURES)  # 15
    day1_input_features = len(WEATHER_FORECAST_FEATURES + TERRAIN_FEATURES + 
                             VEGETATION_FEATURES + HUMAN_FEATURES)  # 10 (no FireMask for input)
    max_features_per_day = max(day0_features, day1_input_features)  # 15
    
    # Custom loss weights
    fire_weight = 20.0
    no_fire_weight = 1.0
    dice_weight = 2.0

# Set device
device = torch.device('cuda' if torch.cuda.is_available() else 'cpu')

def print_device_info():
    """Print detailed device information"""
    print(f"Using device: {device}")
    print(f"CUDA available: {torch.cuda.is_available()}")
    
    if torch.cuda.is_available():
        print(f"CUDA version: {torch.version.cuda}")
        print(f"Number of GPUs: {torch.cuda.device_count()}")
        for i in range(torch.cuda.device_count()):
            gpu_name = torch.cuda.get_device_name(i)
            gpu_memory = torch.cuda.get_device_properties(i).total_memory / 1024**3
            print(f"  GPU {i}: {gpu_name} ({gpu_memory:.1f} GB)")
        
        # Check current GPU memory usage
        if torch.cuda.current_device() >= 0:
            allocated = torch.cuda.memory_allocated() / 1024**3
            cached = torch.cuda.memory_reserved() / 1024**3
            print(f"GPU Memory - Allocated: {allocated:.2f} GB, Cached: {cached:.2f} GB")
    else:
        print("No CUDA GPUs detected")
        print("Reasons might be:")
        print("  - No NVIDIA GPU installed")
        print("  - CUDA not installed")
        print("  - PyTorch not compiled with CUDA support")

print_device_info()

# NDWS Data Loading Functions
def load_ndws_data(data_dir="data/processed", split="train"):
    """Load NDWS data from processed pickle files"""
    import pickle
    
    # Load preprocessed data (as saved by data_cleaner.py)
    try:
        # Load features (19 input channels: weather, terrain, vegetation, human, PrevFireMask)
        features_path = os.path.join(data_dir, f'{split}.data')
        with open(features_path, 'rb') as f:
            features = pickle.load(f)  # Shape: (N, 19, H, W)
        
        # Load labels (FireMask - what we want to predict) 
        labels_path = os.path.join(data_dir, f'{split}.labels')
        with open(labels_path, 'rb') as f:
            labels = pickle.load(f)  # Shape: (N, H, W)
        
        # Convert to (N, H, W, C) format expected by model
        features = np.transpose(features, (0, 2, 3, 1))  # (N, 19, H, W) -> (N, H, W, 19)
        labels = np.expand_dims(labels, axis=-1)  # (N, H, W) -> (N, H, W, 1)
        
        print(f"Loaded {split} data: {len(features)} samples")
        print(f"  Features shape: {features.shape}")
        print(f"  Labels shape: {labels.shape}")
        return features, labels
        
    except FileNotFoundError as e:
        print(f"Processed NDWS data not found: {e}")
        print("Please run data processing first:")
        print("  python run_data_processing.py --clean --data-dir data/raw --clean-output data/processed")
        return None, None

def create_temporal_sequence(features, targets):
    """
    Create 2-day temporal sequences from NDWS data
    
    Args:
        features: Array of shape (N, H, W, 19) with all features
        targets: Array of shape (N, H, W, 1) with FireMask targets
        
    Returns:
        temporal_data: Array of shape (N, 2, H, W, 15) for 2-day sequences
        temporal_targets: Array of shape (N, H, W, 1) for next-day targets
    """
    N, H, W, _ = features.shape
    
    # Feature indices based on config.py
    current_weather_idx = [ENHANCED_INPUT_FEATURES.index(f) for f in WEATHER_CURRENT_FEATURES]
    forecast_weather_idx = [ENHANCED_INPUT_FEATURES.index(f) for f in WEATHER_FORECAST_FEATURES] 
    terrain_idx = [ENHANCED_INPUT_FEATURES.index(f) for f in TERRAIN_FEATURES]
    vegetation_idx = [ENHANCED_INPUT_FEATURES.index(f) for f in VEGETATION_FEATURES]
    human_idx = [ENHANCED_INPUT_FEATURES.index(f) for f in HUMAN_FEATURES]
    fire_idx = [ENHANCED_INPUT_FEATURES.index(f) for f in FIRE_FEATURES]
    
    # Create temporal sequences
    temporal_data = np.zeros((N, 2, H, W, Config.max_features_per_day))
    
    # Day 0 (current day): All available features except forecasts
    day0_features = (current_weather_idx + terrain_idx + vegetation_idx + 
                     human_idx + fire_idx)  # 15 features
    temporal_data[:, 0, :, :, :len(day0_features)] = features[:, :, :, day0_features]
    
    # Day 1 (next day): Forecasts + static features (no FireMask as input)
    day1_input_features = (forecast_weather_idx + terrain_idx + vegetation_idx + 
                          human_idx)  # 10 features
    day1_data = np.concatenate([
        features[:, :, :, forecast_weather_idx],  # Forecast weather
        features[:, :, :, terrain_idx],           # Terrain (static)
        features[:, :, :, vegetation_idx],        # Vegetation (static)
        features[:, :, :, human_idx]              # Human (static)
    ], axis=-1)
    temporal_data[:, 1, :, :, :len(day1_input_features)] = day1_data
    
    return temporal_data, targets

def add_surrounding_position(array):
    """
    Add surrounding position encoding for spatial context
    
    Args:
        array: Shape (batch_size, time_steps, height, width, channels)
    
    Returns:
        expanded_array: Shape (batch_size, time_steps, height, width, expanded_channels)
    """
    # Padding the array: pad along the height and width dimensions only
    padded_array = F.pad(array, (0, 0, 1, 1, 1, 1, 0, 0, 0, 0), mode='constant')

    # Extract surrounding pixels
    center = array
    up = padded_array[:, :, :-2, 1:-1, :]
    down = padded_array[:, :, 2:, 1:-1, :]
    left = padded_array[:, :, 1:-1, :-2, :]
    right = padded_array[:, :, 1:-1, 2:, :]
    up_left = padded_array[:, :, :-2, :-2, :]
    up_right = padded_array[:, :, :-2, 2:, :]
    down_left = padded_array[:, :, 2:, :-2, :]
    down_right = padded_array[:, :, 2:, 2:, :]
    
    # Concatenate along channel dimension  
    expanded = torch.cat([
        center, up, down, left, right, up_left, up_right, down_left, down_right
    ], dim=-1)  # Shape: (batch, time, height, width, channels * 9)
    
    return expanded

def preprocess_ndws_temporal(x, y):
    """
    Preprocessing that applies spatial encoding to meaningful features per day
    
    Args:
        x: Temporal data (2, height, width, features)
        y: Target fire masks (height, width, 1)
    """
    # Convert to tensors with proper device placement
    if not isinstance(x, torch.Tensor):
        x = torch.FloatTensor(x)
    if not isinstance(y, torch.Tensor):
        y = torch.FloatTensor(y)
    
    # Separate Day 0 and Day 1
    day0 = x[0]  # Shape: (height, width, 15)
    day1 = x[1]  # Shape: (height, width, 15) - but only first 10 features are meaningful
    
    # Apply spatial encoding to meaningful features only
    
    # Day 0: Use all 15 features (current weather + terrain + vegetation + human + PrevFireMask)
    day0_expanded = add_surrounding_position(day0.unsqueeze(0).unsqueeze(0))[0, 0]
    # Result: (height, width, 15 * 9) = (height, width, 135)
    
    # Day 1: Only use first 10 meaningful features (forecast weather + static features)
    day1_meaningful = day1[:, :, :Config.day1_input_features]  # (height, width, 10)
    day1_expanded = add_surrounding_position(day1_meaningful.unsqueeze(0).unsqueeze(0))[0, 0]
    # Result: (height, width, 10 * 9) = (height, width, 90)
    
    # Pad Day 1 to match Day 0 dimensions for model compatibility
    day1_padded = F.pad(day1_expanded, (0, 135 - 90), mode='constant', value=0)
    # Result: (height, width, 135) with 45 zero channels at the end
    
    # Recombine
    x_processed = torch.stack([day0_expanded, day1_padded], dim=0)
    
    # Ensure proper target dimensions
    if len(y.shape) == 3:  # Add channel dimension if missing
        y = y.unsqueeze(-1)
   
    return x_processed.to(device), y.to(device)

def preprocess_ndws(x, y):
    """Use the temporal preprocessing function"""
    # Temporarily disable surrounding position encoding for debugging
    if not isinstance(x, torch.Tensor):
        x = torch.FloatTensor(x)
    if not isinstance(y, torch.Tensor):
        y = torch.FloatTensor(y)
    
    # Target should already be (N, H, W, 1) from load_ndws_data
    # Don't add extra dimensions
   
    return x.to(device), y.to(device)
    # return preprocess_ndws_temporal(x, y)

<<<<<<< HEAD
=======
def mse_loss(y_true, y_pred):
    """MSE loss for spatial fire prediction"""
    return F.mse_loss(y_pred.squeeze(-1), y_true.squeeze(-1))

def build_model(input_shape=(2, Config.max_height, Config.max_width, Config.max_features_per_day*9),
                embed_dim=Config.embed_dim, num_heads=8, attention_dropout=0.1, dropout=0.2):
   
    model = FlameAIModel(
        input_shape=input_shape, embed_dim=embed_dim, num_heads=num_heads,
        attention_dropout=attention_dropout, dropout=dropout
    ).to(device)
   
    return model

>>>>>>> eab9aab3
class FlameDataset(Dataset):
    """Dataset class for NDWS 2-day temporal wildfire prediction"""
    def __init__(self, x, y, train=True):
        self.x = x  # Temporal sequences (N, 2, H, W, features)
        self.y = y  # Target fire masks (N, H, W, 1)
        self.train = train
       
    def __len__(self):
        return len(self.x)
   
    def __getitem__(self, idx):
        x, y = self.x[idx], self.y[idx]
       
        # Apply augmentation if training (could add spatial augmentations)
        if self.train:
            # Could add spatial augmentations here (rotation, flip, etc.)
            pass
           
        x, y = preprocess_ndws(x, y)
        return x, y

def create_dataloader(x, y, train=True):
    """Create DataLoader for NDWS data"""
    dataset = FlameDataset(x, y, train)
    return DataLoader(
        dataset,
        batch_size=Config.batch_size,
        shuffle=train,
        num_workers=0,  # Set to 0 for debugging, increase for performance
<<<<<<< HEAD
    )

def train_model(model, train_loader, use_custom_loss=True):
    """Training function with custom loss and metrics for NDWS"""
    model.train()
    
    # Use Adam optimizer as specified in NDWS paper
    optimizer = optim.Adam(model.parameters(), lr=Config.learning_rate)

    # Use linear scheduling with warmup
    warmup_steps = Config.warmup_epochs * len(train_loader)
    reduction_steps = (Config.epochs - Config.warmup_epochs) * len(train_loader)

    scheduler = torch.optim.lr_scheduler.SequentialLR(
        optimizer,
        schedulers=[
            torch.optim.lr_scheduler.LinearLR(optimizer, 0.01, 1.0, warmup_steps),
            torch.optim.lr_scheduler.LinearLR(optimizer, 1.0, 0.0, reduction_steps)
        ],
        milestones=[warmup_steps]
    )
=======
        pin_memory=False  # Data is already moved to GPU in preprocess_ndws
    )

def train_model(model, train_loader, epochs, use_custom_loss=True):
    """Training function with custom loss and metrics for NDWS"""
    model.train()
    
    # Use Adam optimizer with constant learning rate
    optimizer = optim.Adam(model.parameters(), lr=0.004)
>>>>>>> eab9aab3
    
    # Initialize custom loss function
    if use_custom_loss:
        criterion = CustomWBCEDiceLoss(
            w_fire=Config.fire_weight,
            w_no_fire=Config.no_fire_weight, 
            dice_weight=Config.dice_weight
        )
    else:
        criterion = nn.MSELoss()
   
    for epoch in range(Config.epochs):
        total_loss = 0
        total_metrics = {'precision': 0.0, 'recall': 0.0, 'f1': 0.0, 'iou': 0.0}
        num_batches = 0
       
        for batch_idx, (data, target) in enumerate(train_loader):
            try:
                optimizer.zero_grad()

                output = model(data)
                
                loss = criterion(output, target)
                
                # Calculate segmentation metrics
                metrics = calculate_segmentation_metrics(output.detach(), target.detach())
                
                # Check for NaN values
                if torch.isnan(loss):
                    print(f"Warning: NaN detected at epoch {epoch+1}, batch {batch_idx}")
                    continue
            
                loss.backward()
                        
                # Gradient clipping for stability
                torch.nn.utils.clip_grad_norm_(model.parameters(), max_norm=1.0)
                        
                optimizer.step()
            
                total_loss += loss.item()
                for key in total_metrics:
                    total_metrics[key] += metrics[key]
                num_batches += 1
            
                if batch_idx % 10 == 0:
                    print(f'Epoch {epoch+1}/{Config.epochs}, Batch {batch_idx}/{len(train_loader)}, '
                                f'Loss: {loss.item():.6f}, F1: {metrics["f1"]:.4f}, '
<<<<<<< HEAD
                                f'IoU: {metrics["iou"]:.4f}, LR: {scheduler.get_last_lr()[0]:.6f}')
                
                scheduler.step()
=======
                                f'IoU: {metrics["iou"]:.4f}, LR: 0.004')
>>>>>>> eab9aab3
                            
            except Exception as e:
                print(f"Error in batch {batch_idx}: {str(e)}")
                traceback.print_exc()
                continue
       
        if num_batches > 0:
            avg_loss = total_loss / num_batches
            avg_metrics = {key: val / num_batches for key, val in total_metrics.items()}
        
            print(f'Epoch {epoch+1}/{Config.epochs} - Avg Loss: {avg_loss:.6f}, '
                    f'Avg F1: {avg_metrics["f1"]:.4f}, Avg IoU: {avg_metrics["iou"]:.4f}, '
                    f'Avg Precision: {avg_metrics["precision"]:.4f}, Avg Recall: {avg_metrics["recall"]:.4f}')
        else:
            print(f'Epoch {epoch+1}/{Config.epochs} - No valid batches processed!')

# Main NDWS Training Loop
if __name__ == "__main__":
    print("=" * 60)
    print("FLAME AI Model Training for NDWS Dataset")
    print("=" * 60)
    
    # Load NDWS data
    print("Loading NDWS data...")
    features, targets = load_ndws_data("data/processed", "train")
    
    if features is None or targets is None:
        print("Failed to load NDWS data. Please ensure data is processed.")
        exit(1)
    
    # Create temporal sequences for 2-day prediction
    print("Creating temporal sequences...")
    temporal_data, temporal_targets = create_temporal_sequence(features, targets)
    print(f"Created temporal data shape: {temporal_data.shape}")
    print(f"Target data shape: {temporal_targets.shape}")
    
    # Single training run (no folds)
    print(f"\n" + "="*50)
    print(f"Starting FLAME AI Training")
    print("="*50)
    
    seed_everything(0)
   
    # Use temporal data for training
    train_x = temporal_data
    train_y = temporal_targets
    
    # Calculate training steps
    train_steps = len(train_x) // Config.batch_size
    train_sample = train_steps * Config.batch_size

    # Trim data to fit batch size
    train_x = train_x[:train_sample]
    train_y = train_y[:train_sample]

    print(f"Training samples: {len(train_x)}")
    print(f"Training steps per epoch: {train_steps}")

<<<<<<< HEAD
        # Create data loader
        train_loader = create_dataloader(train_x, train_y, train=True)
       
        # Build model
        model = FlameAIModel(
            input_shape=(
                2,
                Config.max_height,
                Config.max_width,
                Config.max_features_per_day # No 9x expansion
            ),
            embed_dim=Config.embed_dim,
            num_heads=8,
            attention_dropout=0.1,
            dropout=0.2
        ).to(device)
       
        print(f"Model has {sum(p.numel() for p in model.parameters())} parameters")
        print(f"Training on {len(train_loader)} batches")
       
        # Train model
        train_model(model, train_loader, use_custom_loss=True)
       
        # Save model
        model_save_path = f'flame_ai_fold{i}.pth'
        torch.save({
            'model_state_dict': model.state_dict(),
            'fold': i,
            'config': {
                'embed_dim': Config.embed_dim,
                'max_height': Config.max_height,
                'max_width': Config.max_width,
                'batch_size': Config.batch_size,
                'epochs': Config.epochs,
                'temporal_sequence': Config.temporal_sequence,
                'num_features': Config.max_features_per_day,
                'fire_weight': Config.fire_weight,
                'dice_weight': Config.dice_weight,
            },
            'dataset_info': {
                'num_samples': len(train_x),
                'input_shape': train_x.shape,
                'target_shape': train_y.shape,
                'features': ENHANCED_INPUT_FEATURES,
            }
        }, model_save_path)
       
        print(f"Model saved as {model_save_path}")
       
        # Clear memory
        del model, train_loader
        torch.cuda.empty_cache() if torch.cuda.is_available() else None
=======
    # Create data loader
    train_loader = create_dataloader(train_x, train_y, train=True)
   
    # Build model
    model = build_model(
        input_shape=(2, Config.max_height, Config.max_width, Config.max_features_per_day),  # No 9x expansion
        embed_dim=Config.embed_dim,
        num_heads=8,
        attention_dropout=0.1,
        dropout=0.2
    )
   
    print(f"Model has {sum(p.numel() for p in model.parameters())} parameters")
    print(f"Training on {len(train_loader)} batches")
   
    # Train model
    train_model(model, train_loader, Config.epochs, use_custom_loss=True)
   
    # Save model
    model_save_path = f'flame_ai_model.pth'
    torch.save({
        'model_state_dict': model.state_dict(),
        'config': {
            'embed_dim': Config.embed_dim,
            'max_height': Config.max_height,
            'max_width': Config.max_width,
            'batch_size': Config.batch_size,
            'epochs': Config.epochs,
            'temporal_sequence': Config.temporal_sequence,
            'num_features': Config.max_features_per_day,
            'fire_weight': Config.fire_weight,
            'dice_weight': Config.dice_weight,
        },
        'dataset_info': {
            'num_samples': len(train_x),
            'input_shape': train_x.shape,
            'target_shape': train_y.shape,
            'features': ENHANCED_INPUT_FEATURES,
        }
    }, model_save_path)
   
    print(f"Model saved as {model_save_path}")
   
    # Clear memory
    del model, train_loader
    torch.cuda.empty_cache() if torch.cuda.is_available() else None
>>>>>>> eab9aab3
        
    print("\n" + "="*60)
    print("FLAME AI Training Complete!")
    print("="*60) <|MERGE_RESOLUTION|>--- conflicted
+++ resolved
@@ -51,15 +51,10 @@
     embed_dim = 128
     max_height = DEFAULT_DATA_SIZE  # 64 for NDWS
     max_width = DEFAULT_DATA_SIZE   # 64 for NDWS
-<<<<<<< HEAD
     batch_size = 16
     learning_rate = 0.004
     warmup_epochs = 1
     epochs = 20
-=======
-    batch_size = 64  # Increased from 16 to match paper
-    epochs = 10  # Reduced from 20 to 10
->>>>>>> eab9aab3
     temporal_sequence = 2  # 2-day sequence: current day + next day
     
     # NDWS specific
@@ -266,23 +261,6 @@
     return x.to(device), y.to(device)
     # return preprocess_ndws_temporal(x, y)
 
-<<<<<<< HEAD
-=======
-def mse_loss(y_true, y_pred):
-    """MSE loss for spatial fire prediction"""
-    return F.mse_loss(y_pred.squeeze(-1), y_true.squeeze(-1))
-
-def build_model(input_shape=(2, Config.max_height, Config.max_width, Config.max_features_per_day*9),
-                embed_dim=Config.embed_dim, num_heads=8, attention_dropout=0.1, dropout=0.2):
-   
-    model = FlameAIModel(
-        input_shape=input_shape, embed_dim=embed_dim, num_heads=num_heads,
-        attention_dropout=attention_dropout, dropout=dropout
-    ).to(device)
-   
-    return model
-
->>>>>>> eab9aab3
 class FlameDataset(Dataset):
     """Dataset class for NDWS 2-day temporal wildfire prediction"""
     def __init__(self, x, y, train=True):
@@ -312,7 +290,6 @@
         batch_size=Config.batch_size,
         shuffle=train,
         num_workers=0,  # Set to 0 for debugging, increase for performance
-<<<<<<< HEAD
     )
 
 def train_model(model, train_loader, use_custom_loss=True):
@@ -334,17 +311,6 @@
         ],
         milestones=[warmup_steps]
     )
-=======
-        pin_memory=False  # Data is already moved to GPU in preprocess_ndws
-    )
-
-def train_model(model, train_loader, epochs, use_custom_loss=True):
-    """Training function with custom loss and metrics for NDWS"""
-    model.train()
-    
-    # Use Adam optimizer with constant learning rate
-    optimizer = optim.Adam(model.parameters(), lr=0.004)
->>>>>>> eab9aab3
     
     # Initialize custom loss function
     if use_custom_loss:
@@ -392,13 +358,9 @@
                 if batch_idx % 10 == 0:
                     print(f'Epoch {epoch+1}/{Config.epochs}, Batch {batch_idx}/{len(train_loader)}, '
                                 f'Loss: {loss.item():.6f}, F1: {metrics["f1"]:.4f}, '
-<<<<<<< HEAD
                                 f'IoU: {metrics["iou"]:.4f}, LR: {scheduler.get_last_lr()[0]:.6f}')
                 
                 scheduler.step()
-=======
-                                f'IoU: {metrics["iou"]:.4f}, LR: 0.004')
->>>>>>> eab9aab3
                             
             except Exception as e:
                 print(f"Error in batch {batch_idx}: {str(e)}")
@@ -457,7 +419,6 @@
     print(f"Training samples: {len(train_x)}")
     print(f"Training steps per epoch: {train_steps}")
 
-<<<<<<< HEAD
         # Create data loader
         train_loader = create_dataloader(train_x, train_y, train=True)
        
@@ -510,54 +471,6 @@
         # Clear memory
         del model, train_loader
         torch.cuda.empty_cache() if torch.cuda.is_available() else None
-=======
-    # Create data loader
-    train_loader = create_dataloader(train_x, train_y, train=True)
-   
-    # Build model
-    model = build_model(
-        input_shape=(2, Config.max_height, Config.max_width, Config.max_features_per_day),  # No 9x expansion
-        embed_dim=Config.embed_dim,
-        num_heads=8,
-        attention_dropout=0.1,
-        dropout=0.2
-    )
-   
-    print(f"Model has {sum(p.numel() for p in model.parameters())} parameters")
-    print(f"Training on {len(train_loader)} batches")
-   
-    # Train model
-    train_model(model, train_loader, Config.epochs, use_custom_loss=True)
-   
-    # Save model
-    model_save_path = f'flame_ai_model.pth'
-    torch.save({
-        'model_state_dict': model.state_dict(),
-        'config': {
-            'embed_dim': Config.embed_dim,
-            'max_height': Config.max_height,
-            'max_width': Config.max_width,
-            'batch_size': Config.batch_size,
-            'epochs': Config.epochs,
-            'temporal_sequence': Config.temporal_sequence,
-            'num_features': Config.max_features_per_day,
-            'fire_weight': Config.fire_weight,
-            'dice_weight': Config.dice_weight,
-        },
-        'dataset_info': {
-            'num_samples': len(train_x),
-            'input_shape': train_x.shape,
-            'target_shape': train_y.shape,
-            'features': ENHANCED_INPUT_FEATURES,
-        }
-    }, model_save_path)
-   
-    print(f"Model saved as {model_save_path}")
-   
-    # Clear memory
-    del model, train_loader
-    torch.cuda.empty_cache() if torch.cuda.is_available() else None
->>>>>>> eab9aab3
         
     print("\n" + "="*60)
     print("FLAME AI Training Complete!")
